"""Client provides an easy-to use client library to connect to Axiom."""

import ndjson
import dacite
import gzip
import ujson
import os

from .tokens import TokenAttributes, Token
from .util import Util
from enum import Enum
from humps import decamelize
from typing import Optional, List, Dict
from logging import getLogger
from dataclasses import asdict, dataclass, field
from datetime import datetime
from requests_toolbelt.sessions import BaseUrlSession
from requests_toolbelt.utils.dump import dump_response
from requests.adapters import HTTPAdapter, Retry
from .datasets import DatasetsClient
from .query import QueryLegacy, QueryResult, QueryOptions, QueryLegacyResult, QueryKind
from .annotations import AnnotationsClient
from .users import UsersClient
from .__init__ import __version__


AXIOM_URL = "https://api.axiom.co"


@dataclass
class Error:
    status: Optional[int] = field(default=None)
    message: Optional[str] = field(default=None)
    error: Optional[str] = field(default=None)


@dataclass
class IngestFailure:
    """The ingestion failure of a single event"""

    timestamp: datetime
    error: str


@dataclass
class IngestStatus:
    """The status after an event ingestion operation"""

    ingested: int
    failed: int
    failures: List[IngestFailure]
    processed_bytes: int
    blocks_created: int
    wal_length: int


@dataclass
class IngestOptions:
    """IngestOptions specifies the optional parameters for the Ingest and
    IngestEvents method of the Datasets service."""

    # timestamp field defines a custom field to extract the ingestion timestamp
    # from. Defaults to `_time`.
    timestamp_field: str = field(default="_time")
    # timestamp format defines a custom format for the TimestampField.
    # The reference time is `Mon Jan 2 15:04:05 -0700 MST 2006`, as specified
    # in https://pkg.go.dev/time/?tab=doc#Parse.
    timestamp_format: Optional[str] = field(default=None)
    # CSV delimiter is the delimiter that separates CSV fields. Only valid when
    # the content to be ingested is CSV formatted.
    CSV_delimiter: Optional[str] = field(default=None)


class AplResultFormat(Enum):
    """The result format of an APL query."""

    Legacy = "legacy"


class ContentType(Enum):
    """ContentType describes the content type of the data to ingest."""

    JSON = "application/json"
    NDJSON = "application/x-ndjson"
    CSV = "text/csv"


class ContentEncoding(Enum):
    """ContentEncoding describes the content encoding of the data to ingest."""

    IDENTITY = "1"
    GZIP = "gzip"


class WrongQueryKindException(Exception):
    pass


@dataclass
class AplOptions:
    """AplOptions specifies the optional parameters for the apl query method."""

    # Start time for the interval to query.
    start_time: Optional[datetime] = field(default=None)
    # End time for the interval to query.
    end_time: Optional[datetime] = field(default=None)
    # The result format.
    format: AplResultFormat = field(default=AplResultFormat.Legacy)
    # Cursor is the query cursor. It should be set to the Cursor returned with
    # a previous query result if it was partial.
    cursor: Optional[str] = field(default=None)
    # IncludeCursor will return the Cursor as part of the query result, if set
    # to true.
    includeCursor: bool = field(default=False)


def raise_response_error(r):
    if r.status_code >= 400:
        print("==== Response Debugging ====")
        print("##Request Headers", r.request.headers)

        # extract content type
        ct = r.headers["content-type"].split(";")[0]
        if ct == ContentType.JSON.value:
            dump = dump_response(r)
            print(dump)
            print("##Response:", dump.decode("UTF-8"))
            err = dacite.from_dict(data_class=Error, data=r.json())
            print(err)
        elif ct == ContentType.NDJSON.value:
            decoded = ndjson.loads(r.text)
            print("##Response:", decoded)

        r.raise_for_status()
        # TODO: Decode JSON https://github.com/axiomhq/axiom-go/blob/610cfbd235d3df17f96a4bb156c50385cfbd9edd/axiom/error.go#L35-L50


class Client:  # pylint: disable=R0903
    """The client class allows you to connect to Axiom."""

    datasets: DatasetsClient
    users: UsersClient
    annotations: AnnotationsClient

    def __init__(
        self,
        token: Optional[str] = None,
        org_id: Optional[str] = None,
        url_base: Optional[str] = None,
    ):
        # fallback to env variables if token, org_id or url are not provided
        if token is None:
            token = os.getenv("AXIOM_TOKEN")
        if org_id is None:
            org_id = os.getenv("AXIOM_ORG_ID")
        if url_base is None:
            url_base = AXIOM_URL

        self.logger = getLogger()
        # set exponential retries
        retries = Retry(
            total=3, backoff_factor=2, status_forcelist=[500, 502, 503, 504]
        )

        self.session = BaseUrlSession(url_base.rstrip("/"))
        self.session.mount("http://", HTTPAdapter(max_retries=retries))
        self.session.mount("https://", HTTPAdapter(max_retries=retries))
        # hook on responses, raise error when response is not successfull
        self.session.hooks = {
            "response": lambda r, *args, **kwargs: raise_response_error(r)
        }
        self.session.headers.update(
            {
                "Authorization": "Bearer %s" % token,
                # set a default Content-Type header, can be overriden by requests.
                "Content-Type": "application/json",
                "User-Agent": f"axiom-py/{__version__}",
            }
        )

        # if there is an organization id passed,
        # set it in the header
        if org_id:
            self.logger.info("found organization id: %s" % org_id)
            self.session.headers.update({"X-Axiom-Org-Id": org_id})

        self.datasets = DatasetsClient(self.session, self.logger)
        self.users = UsersClient(self.session)
        self.annotations = AnnotationsClient(self.session, self.logger)

    def ingest(
        self,
        dataset: str,
        payload: bytes,
        contentType: ContentType,
        enc: ContentEncoding,
        opts: Optional[IngestOptions] = None,
    ) -> IngestStatus:
        """Ingest the events into the named dataset and returns the status."""
        path = "/v1/datasets/%s/ingest" % dataset

        # check if passed content type and encoding are correct
        if not contentType:
            raise ValueError("unknown content-type, choose one of json,x-ndjson or csv")

        if not enc:
            raise ValueError("unknown content-encoding")

        # set headers
        headers = {"Content-Type": contentType.value, "Content-Encoding": enc.value}
        # prepare query params
        params = self._prepare_ingest_options(opts)

        # override the default header and set the value from the passed parameter
        res = self.session.post(path, data=payload, headers=headers, params=params)
        status_snake = decamelize(res.json())
        return Util.from_dict(IngestStatus, status_snake)

    def ingest_events(
        self,
        dataset: str,
        events: List[dict],
        opts: Optional[IngestOptions] = None,
    ) -> IngestStatus:
        """Ingest the events into the named dataset and returns the status."""
        # encode request payload to NDJSON
        content = ndjson.dumps(events, default=Util.handle_json_serialization).encode(
            "UTF-8"
        )
        gzipped = gzip.compress(content)

        return self.ingest(
            dataset, gzipped, ContentType.NDJSON, ContentEncoding.GZIP, opts
        )

    def query_legacy(
        self, id: str, query: QueryLegacy, opts: QueryOptions
    ) -> QueryLegacyResult:
        """Executes the given query on the dataset identified by its id."""
        if not opts.saveAsKind or (opts.saveAsKind == QueryKind.APL):
            raise WrongQueryKindException(
                "invalid query kind %s: must be %s or %s"
                % (opts.saveAsKind, QueryKind.ANALYTICS, QueryKind.STREAM)
            )

        path = "/v1/datasets/%s/query" % id
        payload = ujson.dumps(asdict(query), default=Util.handle_json_serialization)
        self.logger.debug("sending query %s" % payload)
        params = self._prepare_query_options(opts)
        res = self.session.post(path, data=payload, params=params)
        result = Util.from_dict(QueryLegacyResult, res.json())
        self.logger.debug(f"query result: {result}")
        query_id = res.headers.get("X-Axiom-History-Query-Id")
        self.logger.info(f"received query result with query_id: {query_id}")
        result.savedQueryID = query_id
        return result

    def apl_query(self, apl: str, opts: Optional[AplOptions] = None) -> QueryResult:
        """Executes the given apl query on the dataset identified by its id."""
        return self.query(apl, opts)

    def query(self, apl: str, opts: Optional[AplOptions] = None) -> QueryResult:
        """Executes the given apl query on the dataset identified by its id."""
        path = "/v1/datasets/_apl"
        payload = ujson.dumps(
            self._prepare_apl_payload(apl, opts),
            default=Util.handle_json_serialization,
        )
        self.logger.debug("sending query %s" % payload)
        params = self._prepare_apl_options(opts)
        res = self.session.post(path, data=payload, params=params)
        result = Util.from_dict(QueryResult, res.json())
        self.logger.debug(f"apl query result: {result}")
        query_id = res.headers.get("X-Axiom-History-Query-Id")
        self.logger.info(f"received query result with query_id: {query_id}")
        result.savedQueryID = query_id

        return result

<<<<<<< HEAD
    def create_api_token(self, opts: TokenAttributes) -> Token:
        """Creates a new API token with permissions specified in a TokenAttributes object."""
        res = self.session.post(
            '/v2/tokens',
            data=ujson.dumps(
                asdict(opts),
                default=Util.handle_json_serialization
            )
        )

        # Return the new token and ID.
        response = res.json()
        return Token(id=response["id"], token=response["token"])

    def delete_api_token(self, token_id: str) -> None:
        """Delete an API token using its ID string."""
        self.session.delete(f'/v2/tokens/{token_id}')

    def _prepare_query_options(self, opts: QueryOptions) -> Dict[str, Any]:
=======
    def _prepare_query_options(self, opts: QueryOptions) -> Dict[str, object]:
>>>>>>> c671049e
        """returns the query options as a Dict, handles any renaming for key fields."""
        if opts is None:
            return {}
        params = {}
        if opts.streamingDuration:
            params["streaming-duration"] = (
                opts.streamingDuration.seconds.__str__() + "s"
            )
        if opts.saveAsKind:
            params["saveAsKind"] = opts.saveAsKind.value

        params["nocache"] = opts.nocache.__str__()

        return params

    def _prepare_ingest_options(
        self, opts: Optional[IngestOptions]
    ) -> Dict[str, object]:
        """the query params for ingest api are expected in a format
        that couldn't be defined as a variable name because it has a dash.
        As a work around, we create the params dict manually."""

        if opts is None:
            return {}

        params = {}
        if opts.timestamp_field:
            params["timestamp-field"] = opts.timestamp_field
        if opts.timestamp_format:
            params["timestamp-format"] = opts.timestamp_format
        if opts.CSV_delimiter:
            params["csv-delimiter"] = opts.CSV_delimiter

        return params

    def _prepare_apl_options(self, opts: Optional[AplOptions]) -> Dict[str, object]:
        """Prepare the apl query options for the request."""
        params = {"format": AplResultFormat.Legacy.value}

        if opts is not None:
            if opts.format:
                params["format"] = opts.format.value

        return params

    def _prepare_apl_payload(
        self, apl: str, opts: Optional[AplOptions]
    ) -> Dict[str, object]:
        """Prepare the apl query options for the request."""
        params = {}
        params["apl"] = apl

        if opts is not None:
            if opts.start_time is not None:
                params["startTime"] = opts.start_time
            if opts.end_time is not None:
                params["endTime"] = opts.end_time
            if opts.cursor is not None:
                params["cursor"] = opts.cursor
            if opts.includeCursor:
                params["includeCursor"] = opts.includeCursor

        return params<|MERGE_RESOLUTION|>--- conflicted
+++ resolved
@@ -277,7 +277,6 @@
 
         return result
 
-<<<<<<< HEAD
     def create_api_token(self, opts: TokenAttributes) -> Token:
         """Creates a new API token with permissions specified in a TokenAttributes object."""
         res = self.session.post(
@@ -296,10 +295,7 @@
         """Delete an API token using its ID string."""
         self.session.delete(f'/v2/tokens/{token_id}')
 
-    def _prepare_query_options(self, opts: QueryOptions) -> Dict[str, Any]:
-=======
     def _prepare_query_options(self, opts: QueryOptions) -> Dict[str, object]:
->>>>>>> c671049e
         """returns the query options as a Dict, handles any renaming for key fields."""
         if opts is None:
             return {}
