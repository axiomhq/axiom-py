--- conflicted
+++ resolved
@@ -22,17 +22,10 @@
 iso8601 = ">=1.0.2,<3.0.0"
 
 [tool.poetry.dev-dependencies]
-<<<<<<< HEAD
-black = "^23.3.0"
-pytest = "^7.3.2"
-pylint = "^2.7.2"
-responses = "^0.25.0"
-=======
 black = "^24.4.2"
 pytest = "^8.2.1"
 pylint = "^3.2.1"
-responses = "^0.23.1"
->>>>>>> 89eb389f
+responses = "^0.25.0"
 
 [build-system]
 requires = ["poetry-core>=1.0.0"]
